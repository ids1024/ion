#![deny(warnings)]
#![feature(deque_extras)]
#![feature(box_syntax)]
#![feature(plugin)]
#![plugin(peg_syntax_ext)]

extern crate glob;
extern crate liner;
mod shell_expand;

use std::collections::HashMap;
use std::fs::File;
<<<<<<< HEAD
use std::io::Read;
use std::iter;
use std::env::{self, current_dir, home_dir};
=======
use std::io::{ErrorKind, Read};
use std::env;
>>>>>>> f2261a47
use std::mem;
use std::process;
use std::time::SystemTime;

use liner::{Context, CursorPosition, Event, EventKind, FilenameCompleter, BasicCompleter};

use self::completer::MultiCompleter;
use self::directory_stack::DirectoryStack;
use self::peg::{parse, Pipeline};
use self::variables::Variables;
use self::flow_control::{FlowControl, Statement, Comparitor};
use self::status::{SUCCESS, NO_SUCH_COMMAND};
use self::function::Function;
use self::pipe::execute_pipeline;
use self::shell_expand::ExpandErr;

pub mod completer;
pub mod pipe;
pub mod directory_stack;
pub mod to_num;
pub mod peg;
pub mod variables;
pub mod flow_control;
pub mod status;
pub mod function;

/// This struct will contain all of the data structures related to this
/// instance of the shell.
pub struct Shell {
    context: Context,
    variables: Variables,
    flow_control: FlowControl,
    directory_stack: DirectoryStack,
    functions: HashMap<String, Function>,
    previous_status: i32,
}

impl Default for Shell {
    /// Panics if DirectoryStack construction fails
    fn default() -> Shell {
        Shell {
            context: Context::new(),
            variables: Variables::default(),
            flow_control: FlowControl::default(),
            directory_stack: DirectoryStack::new().expect(""),
            functions: HashMap::default(),
            previous_status: 0,
        }
    }
}

impl Shell {
    fn readln(&mut self) -> Option<String> {
        let prompt = self.prompt();

        let funcs = &self.functions;
        let vars = &self.variables;

        let line = self.context.read_line(prompt,
                                          &mut move |Event { editor, kind }| {
            match kind {
                EventKind::BeforeComplete => {
                    let (words, pos) = editor.get_words_and_cursor_position();

                    let filename = match pos {
                        CursorPosition::InWord(i) => i > 0,
                        CursorPosition::InSpace(Some(_), _) => true,
                        CursorPosition::InSpace(None, _) => false,
                        CursorPosition::OnWordLeftEdge(i) => i >= 1,
                        CursorPosition::OnWordRightEdge(i) => i >= 1 && !words.into_iter().nth(i).map(|(start, end)| {
                            let buf = editor.current_buffer();
                            buf.range(start, end).trim().starts_with("$")
                        }).unwrap_or(false)
                    };

                    if filename {
                        if let Ok(current_dir) = env::current_dir() {
                            if let Some(url) = current_dir.to_str() {
                                let completer = FilenameCompleter::new(Some(url));
                                mem::replace(&mut editor.context().completer, Some(Box::new(completer)));
                            }
                        }
                    } else {
                        let file_completer = FilenameCompleter::new(Some("/bin/"));
                        let words = Command::map()
                                .into_iter()
                                .map(|(s, _)| String::from(s))
                                .chain(funcs.keys().cloned())
                                .chain(vars.get_vars().into_iter().map(|s| format!("${}", s)))
                                .collect();
                        let custom_completer = BasicCompleter::new(words);
                        let completer = MultiCompleter::new(file_completer, custom_completer);
                        mem::replace(&mut editor.context().completer, Some(Box::new(completer)));
                    }
                }
                _ => (),
            }
        });

        match line {
            Ok(line) => Some(line),
            Err(err) => {
                println!("ion: {}", err);
                None
            }
        }
    }

    fn execute(&mut self) {
        let mut dash_c = false;
        for arg in env::args().skip(1) {
            if arg == "-c" {
                dash_c = true;
            } else {
                if dash_c {
                    self.on_command(&arg);
                } else {
                    match File::open(&arg) {
                        Ok(mut file) => {
                            let mut command_list = String::new();
                            match file.read_to_string(&mut command_list) {
                                Ok(_) => {
                                    for command in command_list.split('\n') {
                                        self.on_command(command);
                                    }
                                },
                                Err(err) => println!("ion: failed to read {}: {}", arg, err)
                            }
                        },
                        Err(err) => println!("ion: failed to open {}: {}", arg, err)
                    }
                }

                // Exit with the previous command's exit status.
                process::exit(self.previous_status);
            }
        }

        while let Some(command) = self.readln() {
            let command = command.trim();
            if ! command.is_empty() {
                self.on_command(command);
            }
            self.update_variables();
        }

        // Exit with the previous command's exit status.
        process::exit(self.previous_status);
    }

<<<<<<< HEAD
    /// This function will initialize the default variables used by the shell. This function will
    /// be called before evaluating the init
    fn initialize_default_variables(&mut self) {
        self.variables.set_var("DIRECTORY_STACK_SIZE", "1000");
        self.variables.set_var("HISTORY_SIZE", "1000");
        self.variables.set_var("HISTORY_FILE_ENABLED", "0");
        self.variables.set_var("HISTORY_FILE_SIZE", "1000");
        self.variables.set_var("PROMPT", "\x1B[0m\x1B[1;38;5;85m${USER}\x1B[37m:\x1B[38;5;75m${PWD}\x1B[37m#\x1B[0m ");

        // Initialize the HISTORY_FILE variable
        home_dir().map(|mut history_path| {
            history_path.push(".ion_history");
            self.variables.set_var("HISTORY_FILE", history_path.to_str().unwrap_or("?"));
        });

        // Initialize the PWD (Present Working Directory) variable
        current_dir().ok().map_or_else(|| env::set_var("PWD", "?"), |path| env::set_var("PWD", path.to_str().unwrap_or("?")));

        // Initialize the HOME variable
        home_dir().map_or_else(|| env::set_var("HOME", "?"), |path| env::set_var("HOME", path.to_str().unwrap_or("?")));
    }

    /// This functional will update variables that need to be kept consistent with each iteration
    /// of the prompt. In example, the PWD variable needs to be updated to reflect changes to the
=======
    /// This function updates variables that need to be kept consistent with each iteration
    /// of the prompt. For example, the PWD variable needs to be updated to reflect changes to the
>>>>>>> f2261a47
    /// the current working directory.
    fn update_variables(&mut self) {
        // Update the PWD (Present Working Directory) variable if the current working directory has
        // been updated.
        env::current_dir().ok().map_or_else(|| env::set_var("PWD", "?"), |path| {
            let pwd = self.variables.get_var_or_empty("PWD");
            let pwd = pwd.as_str();
            let current_dir = path.to_str().unwrap_or("?");
            if pwd != current_dir {
                env::set_var("OLDPWD", pwd);
                env::set_var("PWD", current_dir);
            }
        })
    }

    /// Evaluates the source init file in the user's home directory.
    fn evaluate_init_file(&mut self) {
        env::home_dir().map_or_else(|| println!("ion: could not get home directory"), |mut source_file| {
            source_file.push(".ionrc");
            if let Ok(mut file) = File::open(&source_file) {
                let mut command_list = String::new();
                if let Err(message) = file.read_to_string(&mut command_list) {
                    println!("{}: Failed to read {:?}", message, source_file)
                } else {
                    self.on_command(&command_list)
                }
            }
        });
    }

    pub fn prompt(&self) -> String {
        let mut prompt = self.flow_control.modes.iter().rev().fold(String::new(), |acc, mode| {
            acc +
            if mode.value {
                "+ "
            } else {
                "- "
            }
        }).to_string();

        match self.flow_control.current_statement {
            Statement::For { .. } => {
                prompt.push_str("for> ");
            },
            Statement::Function { .. } => {
                prompt.push_str("fn> ");
            },
            _ => {
<<<<<<< HEAD
                let prompt_var = self.variables.get_var_or_empty("PROMPT");
                match self.variables.expand_string(&prompt_var, &self.directory_stack) {
                    Ok(ref expanded_string) => prompt.push_str(expanded_string),
                    Err(ExpandErr::UnmatchedBraces(position)) => {
                        println!("ion: expand error: unmatched braces");
                        println!("{}", prompt_var);
                        println!("{}^", iter::repeat("-").take(position).collect::<String>());
                        prompt.push_str("ERROR: ");
                    },
                    Err(ExpandErr::InnerBracesNotImplemented) => {
                        println!("ion: expand error: inner braces not yet implemented");
                        prompt.push_str("ERROR: ");
                    }
                }
=======
                prompt.push_str(&self.variables.expand_string(&self.variables.get_var_or_empty("PROMPT"), &self.directory_stack));
>>>>>>> f2261a47
            }
        }

        prompt
    }

    fn on_command(&mut self, command_string: &str) {
        self.set_context_history_from_vars();

        let trimmed_command = command_string.trim();
        if !trimmed_command.is_empty() {
            if let Err(err) = self.context.history.push(trimmed_command.into()) {
                println!("ion: {}", err);
            }
        }

        let update = parse(command_string);
        if update.is_flow_control() {
            self.flow_control.current_statement = update.clone();
            self.flow_control.collecting_block = true;
        }

        match update {
            Statement::End                         => self.handle_end(),
            Statement::If{left, right, comparitor} => self.handle_if(left, comparitor, right),
            Statement::Pipelines(pipelines)        => self.handle_pipelines(pipelines),
            _                                      => {}
        }

    }

    fn handle_if(&mut self, left: String, comparitor: Comparitor, right: String) {
        let value = match comparitor {
            Comparitor::GreaterThan        => { left >  right },
            Comparitor::GreaterThanOrEqual => { left >= right },
            Comparitor::LessThan           => { left <  right },
            Comparitor::LessThanOrEqual    => { left <= right },
            Comparitor::Equal              => { left == right },
            Comparitor::NotEqual           => { left != right },
        };

        self.flow_control.modes.push(flow_control::Mode{value: value})
    }


    fn handle_end(&mut self){
        self.flow_control.collecting_block = false;
        match self.flow_control.current_statement.clone() {
            Statement::For{variable: ref var, values: ref vals} => {
                    let block_jobs: Vec<Pipeline> = self.flow_control
                        .current_block
                        .pipelines
                        .drain(..)
                        .collect();
                let variable = var.clone();
                let values = vals.clone();
                for value in values {
                    self.variables.set_var(&variable, &value);
                    for pipeline in &block_jobs {
                        self.run_pipeline(pipeline);
                        }
                    }
            },
            Statement::Function{ref name, ref args} => {
                    let block_jobs: Vec<Pipeline> = self.flow_control
                        .current_block
                        .pipelines
                        .drain(..)
                        .collect();
                self.functions.insert(name.clone(), Function { name: name.clone(), pipelines: block_jobs.clone(), args: args.clone() });
            },
            Statement::If{..} => {
                self.flow_control.modes.pop();
                if self.flow_control.modes.is_empty() {
                    let block_jobs: Vec<Pipeline> = self.flow_control
                        .current_block
                        .pipelines
                        .drain(..)
                        .collect();
                    for pipeline in &block_jobs {
                        self.run_pipeline(pipeline);
                    }
                }
            },
            Statement::Else => {
                self.flow_control.modes.pop();
                if self.flow_control.modes.is_empty() {
                    let block_jobs: Vec<Pipeline> = self.flow_control
                        .current_block
                        .pipelines
                        .drain(..)
                        .collect();
                    for pipeline in &block_jobs {
                        self.run_pipeline(pipeline);
                    }
                }
            },
            _ => {
                    let block_jobs: Vec<Pipeline> = self.flow_control
                        .current_block
                        .pipelines
                        .drain(..)
                        .collect();
                for pipeline in &block_jobs {
                    self.run_pipeline(pipeline);
                }
            }
        }
        self.flow_control.current_statement = Statement::Default;
    }

    fn handle_pipelines(&mut self, mut pipelines: Vec<Pipeline>) {
        for pipeline in pipelines.drain(..) {
            if self.flow_control.collecting_block {
                let mode = self.flow_control.modes.last().unwrap_or(&flow_control::Mode{value: false}).value;
                match (mode, self.flow_control.current_statement.clone()) {
                    (true, Statement::If{..}) | (false, Statement::Else) |
                    (_, Statement::For{..}) |(_, Statement::Function{..}) => self.flow_control.current_block.pipelines.push(pipeline),
                    _ => {}
                }
            } else {
                self.run_pipeline(&pipeline);
            }
        }
    }

    /// Sets the history size for the shell context equal to the HISTORY_SIZE shell variable if it
    /// is set otherwise to a default value (1000).
    ///
    /// If the HISTORY_FILE_ENABLED shell variable is set to 1, then HISTORY_FILE_SIZE is synced
    /// with the shell context as well. Otherwise, the history file name is set to None in the
    /// shell context.
    ///
    /// This is called in on_command so that the history length and history file state will be
    /// updated correctly after a command is entered that alters them and just before loading the
    /// history file so that it will be loaded correctly.
    fn set_context_history_from_vars(&mut self) {
        let max_history_size = self.variables
            .get_var_or_empty("HISTORY_SIZE")
            .parse()
            .unwrap_or(1000);

        self.context.history.set_max_size(max_history_size);

        if self.variables.get_var_or_empty("HISTORY_FILE_ENABLED") == "1" {
            let file_name = self.variables.get_var("HISTORY_FILE");
            self.context.history.set_file_name(file_name);

            let max_history_file_size = self.variables
                .get_var_or_empty("HISTORY_FILE_SIZE")
                .parse()
                .unwrap_or(1000);
            self.context.history.set_max_file_size(max_history_file_size);
        } else {
            self.context.history.set_file_name(None);
        }
    }

    fn run_pipeline(&mut self, pipeline: &Pipeline) -> Option<i32> {
        let mut pipeline = self.variables.expand_pipeline(pipeline, &self.directory_stack);
        pipeline.expand_globs();

        let command_start_time = SystemTime::now();

        // Branch if -> input == shell command i.e. echo
        // Run the 'main' of the command and set exit_status
        let exit_status = if let Some(command) = Command::map().get(pipeline.jobs[0].command.as_str()) {
            Some((*command.main)(pipeline.jobs[0].args.as_slice(), self))
        // Branch else if -> input == shell function and set the exit_status
        } else if let Some(function) = self.functions.get(pipeline.jobs[0].command.as_str()).cloned() {
            if pipeline.jobs[0].args.len() - 1 == function.args.len() {
                let mut variables_backup: HashMap<&str, Option<String>> = HashMap::new();
                for (name, value) in function.args.iter().zip(pipeline.jobs[0].args.iter().skip(1)) {
                    variables_backup.insert(name, self.variables.get_var(name));
                    self.variables.set_var(name, value);
                }
                let mut return_value = None;
                for function_pipeline in &function.pipelines {
                    return_value = self.run_pipeline(function_pipeline)
                }
                for (name, value_option) in &variables_backup {
                    match *value_option {
                        Some(ref value) => self.variables.set_var(name, value),
                        None => {self.variables.unset_var(name);},
                    }
                }
                return_value
            } else {
                println!("This function takes {} arguments, but you provided {}", function.args.len(), pipeline.jobs[0].args.len()-1);
                Some(NO_SUCH_COMMAND) // not sure if this is the right error code
            }
        // If not a shell command or a shell function execute the pipeline and set the exit_status
        } else {
            Some(execute_pipeline(pipeline))
        };

        if let Some(elapsed_time) = command_start_time.elapsed().ok() {
            let summary = format!("#summary# elapsed real time: {}.{:09} seconds",
                                  elapsed_time.as_secs(), elapsed_time.subsec_nanos());

            // If `RECORD_SUMMARY` is set to "1" (True, Yes), then write a summary of the pipline
            // just executed to the the file and context histories. At the moment, this means
            // record how long it took.
            if "1" == self.variables.get_var_or_empty("RECORD_SUMMARY") {
                self.context.history.push(summary.into()).unwrap_or_else(|err| {
                    println!("ion: {}", err);
                });
            }
        }

        // Retrieve the exit_status and set the $? variable and history.previous_status
        if let Some(code) = exit_status {
            self.variables.set_var("?", &code.to_string());
            self.previous_status = code;
        }
        exit_status
    }

    /// Evaluates the given file and returns 'SUCCESS' if it succeeds.
    fn source_command(&mut self, arguments: &[String]) -> i32 {
        match arguments.iter().skip(1).next() {
            Some(argument) => {
                if let Ok(mut file) = File::open(&argument) {
                    let mut command_list = String::new();
                    if let Err(message) = file.read_to_string(&mut command_list) {
                        println!("{}: Failed to read {}", message, argument);
                        status::FAILURE
                    } else {
                        self.on_command(&command_list);
                        status::SUCCESS
                    }
                } else {
                    println!("Failed to open {}", argument);
                    status::FAILURE
                }
            },
            None => {
                self.evaluate_init_file();
                status::SUCCESS
            },
        }
    }

    fn print_history(&self, _arguments: &[String]) -> i32 {
        for command in &self.context.history.buffers {
            println!("{}", command);
        }
        SUCCESS
    }
}

/// Structure which represents a Terminal's command.
/// This command structure contains a name, and the code which run the
/// functionnality associated to this one, with zero, one or several argument(s).
/// # Example
/// ```
/// let my_command = Command {
///     name: "my_command",
///     help: "Describe what my_command does followed by a newline showing usage",
///     main: box|args: &[String], &mut Shell| -> i32 {
///         println!("Say 'hello' to my command! :-D");
///     }
/// }
/// ```
pub struct Command {
    pub name: &'static str,
    pub help: &'static str,
    pub main: Box<Fn(&[String], &mut Shell) -> i32>,
}

impl Command {
    /// Return the map from command names to commands
    pub fn map() -> HashMap<&'static str, Self> {
        let mut commands: HashMap<&str, Self> = HashMap::new();

        commands.insert("cd",
                        Command {
                            name: "cd",
                            help: "Change the current directory\n    cd <path>",
                            main: box |args: &[String], shell: &mut Shell| -> i32 {
                                shell.directory_stack.cd(args, &shell.variables)
                            },
                        });

        commands.insert("dirs",
                        Command {
                            name: "dirs",
                            help: "Display the current directory stack",
                            main: box |args: &[String], shell: &mut Shell| -> i32 {
                                shell.directory_stack.dirs(args)
                            },
                        });

        commands.insert("exit",
                        Command {
                            name: "exit",
                            help: "To exit the curent session",
                            main: box |args: &[String], shell: &mut Shell| -> i32 {
                                process::exit(args.get(1).and_then(|status| status.parse::<i32>().ok())
                                    .unwrap_or(shell.previous_status))
                            },
                        });

        commands.insert("let",
                        Command {
                            name: "let",
                            help: "View, set or unset variables",
                            main: box |args: &[String], shell: &mut Shell| -> i32 {
                                shell.variables.let_(args)
                            },
                        });

        commands.insert("read",
                        Command {
                            name: "read",
                            help: "Read some variables\n    read <variable>",
                            main: box |args: &[String], shell: &mut Shell| -> i32 {
                                shell.variables.read(args)
                            },
                        });

        commands.insert("pushd",
                        Command {
                            name: "pushd",
                            help: "Push a directory to the stack",
                            main: box |args: &[String], shell: &mut Shell| -> i32 {
                                shell.directory_stack.pushd(args, &shell.variables)
                            },
                        });

        commands.insert("popd",
                        Command {
                            name: "popd",
                            help: "Pop a directory from the stack",
                            main: box |args: &[String], shell: &mut Shell| -> i32 {
                                shell.directory_stack.popd(args)
                            },
                        });

        commands.insert("history",
                        Command {
                            name: "history",
                            help: "Display a log of all commands previously executed",
                            main: box |args: &[String], shell: &mut Shell| -> i32 {
                                shell.print_history(args)
                            },
                        });


        commands.insert("source",
                        Command {
                            name: "source",
                            help: "Evaluate the file following the command or re-initialize the init file",
                            main: box |args: &[String], shell: &mut Shell| -> i32 {
                                shell.source_command(args)

                            },
                        });

        commands.insert("true",
                        Command {
                            name: "true",
                            help: "Do nothing, successfully",
                            main: box |_: &[String], _: &mut Shell| -> i32 {
                                status::SUCCESS
                            },
                        });

        commands.insert("false",
                        Command {
                            name: "false",
                            help: "Do nothing, unsuccessfully",
                            main: box |_: &[String], _: &mut Shell| -> i32 {
                                status::FAILURE
                            },
                        });


        commands.insert("drop",
                        Command {
                            name: "drop",
                            help: "Delete a variable",
                            main: box |args: &[String], shell: &mut Shell| -> i32 {
                                shell.variables.drop_variable(args)
                            },
                        });

        commands.insert("export",
                        Command {
                            name: "export",
                            help: "Set an environment variable",
                            main: box |args: &[String], shell: &mut Shell| -> i32 {
                                shell.variables.export_variable(args)
                            }
                        });

        let command_helper: HashMap<&'static str, &'static str> = commands.iter()
                                                                          .map(|(k, v)| {
                                                                              (*k, v.help)
                                                                          })
                                                                          .collect();

        commands.insert("help",
                        Command {
                            name: "help",
                            help: "Display helpful information about a given command, or list \
                                   commands if none specified\n    help <command>",
                            main: box move |args: &[String], _: &mut Shell| -> i32 {
                                if let Some(command) = args.get(1) {
                                    if command_helper.contains_key(command.as_str()) {
                                        match command_helper.get(command.as_str()) {
                                            Some(help) => println!("{}", help),
                                            None => {
                                                println!("Command helper not found [run 'help']...")
                                            }
                                        }
                                    } else {
                                        println!("Command helper not found [run 'help']...");
                                    }
                                } else {
                                    for command in command_helper.keys() {
                                        println!("{}", command);
                                    }
                                }
                                SUCCESS
                            },
                        });

        commands
    }
}

fn main() {
    let mut shell = Shell::default();
    shell.evaluate_init_file();
    // Clear the history just added by the init file being evaluated.
    shell.context.history.buffers.clear();
    shell.set_context_history_from_vars();

    if "1" == shell.variables.get_var_or_empty("HISTORY_FILE_ENABLED") {
        match shell.context.history.load_history() {
            Ok(()) => {
                // pass
            }
            Err(ref err) if err.kind() == ErrorKind::NotFound => {
                let history_filename = shell.variables.get_var_or_empty("HISTORY_FILE");
                println!("ion: failed to find history file {}: {}", history_filename, err);
            },
            Err(err) => {
                println!("failed here!");
                println!("ion: {}", err);
            }
        }
    }
    shell.execute();
}<|MERGE_RESOLUTION|>--- conflicted
+++ resolved
@@ -10,14 +10,9 @@
 
 use std::collections::HashMap;
 use std::fs::File;
-<<<<<<< HEAD
-use std::io::Read;
 use std::iter;
-use std::env::{self, current_dir, home_dir};
-=======
 use std::io::{ErrorKind, Read};
 use std::env;
->>>>>>> f2261a47
 use std::mem;
 use std::process;
 use std::time::SystemTime;
@@ -168,35 +163,8 @@
         process::exit(self.previous_status);
     }
 
-<<<<<<< HEAD
-    /// This function will initialize the default variables used by the shell. This function will
-    /// be called before evaluating the init
-    fn initialize_default_variables(&mut self) {
-        self.variables.set_var("DIRECTORY_STACK_SIZE", "1000");
-        self.variables.set_var("HISTORY_SIZE", "1000");
-        self.variables.set_var("HISTORY_FILE_ENABLED", "0");
-        self.variables.set_var("HISTORY_FILE_SIZE", "1000");
-        self.variables.set_var("PROMPT", "\x1B[0m\x1B[1;38;5;85m${USER}\x1B[37m:\x1B[38;5;75m${PWD}\x1B[37m#\x1B[0m ");
-
-        // Initialize the HISTORY_FILE variable
-        home_dir().map(|mut history_path| {
-            history_path.push(".ion_history");
-            self.variables.set_var("HISTORY_FILE", history_path.to_str().unwrap_or("?"));
-        });
-
-        // Initialize the PWD (Present Working Directory) variable
-        current_dir().ok().map_or_else(|| env::set_var("PWD", "?"), |path| env::set_var("PWD", path.to_str().unwrap_or("?")));
-
-        // Initialize the HOME variable
-        home_dir().map_or_else(|| env::set_var("HOME", "?"), |path| env::set_var("HOME", path.to_str().unwrap_or("?")));
-    }
-
-    /// This functional will update variables that need to be kept consistent with each iteration
-    /// of the prompt. In example, the PWD variable needs to be updated to reflect changes to the
-=======
     /// This function updates variables that need to be kept consistent with each iteration
     /// of the prompt. For example, the PWD variable needs to be updated to reflect changes to the
->>>>>>> f2261a47
     /// the current working directory.
     fn update_variables(&mut self) {
         // Update the PWD (Present Working Directory) variable if the current working directory has
@@ -245,7 +213,6 @@
                 prompt.push_str("fn> ");
             },
             _ => {
-<<<<<<< HEAD
                 let prompt_var = self.variables.get_var_or_empty("PROMPT");
                 match self.variables.expand_string(&prompt_var, &self.directory_stack) {
                     Ok(ref expanded_string) => prompt.push_str(expanded_string),
@@ -260,9 +227,6 @@
                         prompt.push_str("ERROR: ");
                     }
                 }
-=======
-                prompt.push_str(&self.variables.expand_string(&self.variables.get_var_or_empty("PROMPT"), &self.directory_stack));
->>>>>>> f2261a47
             }
         }
 
